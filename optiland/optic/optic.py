--- conflicted
+++ resolved
@@ -284,12 +284,7 @@
         """
         self._updater.set_material(material, surface_number)
 
-<<<<<<< HEAD
-    def set_asphere_coeff(
-        self, value: float, surface_number: float, aspher_coeff_idx: float
-    ):
-=======
-    def set_norm_radius(self, value, surface_number):
+    def set_norm_radius(self, value: float, surface_number: int):
         """Set the normalization radius of a surface.
 
         Args:
@@ -298,8 +293,7 @@
         """
         self._updater.set_norm_radius(value, surface_number)
 
-    def set_asphere_coeff(self, value, surface_number, aspher_coeff_idx):
->>>>>>> 6934189b
+    def set_asphere_coeff(self, value: float, surface_number: float, aspher_coeff_idx: float):
         """Set the asphere coefficient on a surface
 
         Args:
